import json
import os
<<<<<<< HEAD
import shutil
=======
import sys
import logging
import chromadb
from chromadb import Settings
>>>>>>> cb364f0a
from base64 import b64encode
from pathlib import Path
from secrets import token_bytes

import chromadb
import markdown
import requests
import yaml
from bs4 import BeautifulSoup
from chromadb import Settings
from constants import ERROR_MESSAGES

try:
    from dotenv import find_dotenv, load_dotenv

    load_dotenv(find_dotenv("../.env"))
except ImportError:
    log.warning("dotenv not installed, skipping...")

WEBUI_NAME = "Open WebUI"
WEBUI_FAVICON_URL = "https://openwebui.com/favicon.png"
shutil.copyfile("../build/favicon.png", "./static/favicon.png")

####################################
# ENV (dev,test,prod)
####################################

ENV = os.environ.get("ENV", "dev")

try:
    with open(f"../package.json", "r") as f:
        PACKAGE_DATA = json.load(f)
except:
    PACKAGE_DATA = {"version": "0.0.0"}

VERSION = PACKAGE_DATA["version"]


# Function to parse each section
def parse_section(section):
    items = []
    for li in section.find_all("li"):
        # Extract raw HTML string
        raw_html = str(li)

        # Extract text without HTML tags
        text = li.get_text(separator=" ", strip=True)

        # Split into title and content
        parts = text.split(": ", 1)
        title = parts[0].strip() if len(parts) > 1 else ""
        content = parts[1].strip() if len(parts) > 1 else text

        items.append({"title": title, "content": content, "raw": raw_html})
    return items


try:
    with open("../CHANGELOG.md", "r") as file:
        changelog_content = file.read()
except:
    changelog_content = ""

# Convert markdown content to HTML
html_content = markdown.markdown(changelog_content)

# Parse the HTML content
soup = BeautifulSoup(html_content, "html.parser")

# Initialize JSON structure
changelog_json = {}

# Iterate over each version
for version in soup.find_all("h2"):
    version_number = version.get_text().strip().split(" - ")[0][1:-1]  # Remove brackets
    date = version.get_text().strip().split(" - ")[1]

    version_data = {"date": date}

    # Find the next sibling that is a h3 tag (section title)
    current = version.find_next_sibling()

    while current and current.name != "h2":
        if current.name == "h3":
            section_title = current.get_text().lower()  # e.g., "added", "fixed"
            section_items = parse_section(current.find_next_sibling("ul"))
            version_data[section_title] = section_items

        # Move to the next element
        current = current.find_next_sibling()

    changelog_json[version_number] = version_data


CHANGELOG = changelog_json


####################################
# LOGGING
####################################
log_levels = ["CRITICAL", "ERROR", "WARNING", "INFO", "DEBUG"]

GLOBAL_LOG_LEVEL = os.environ.get("GLOBAL_LOG_LEVEL", "").upper()
if GLOBAL_LOG_LEVEL in log_levels:
    logging.basicConfig(stream=sys.stdout, level=GLOBAL_LOG_LEVEL, force=True)
else:
    GLOBAL_LOG_LEVEL = "INFO"

log = logging.getLogger(__name__)
log.info(f"GLOBAL_LOG_LEVEL: {GLOBAL_LOG_LEVEL}")

log_sources = ["AUDIO", "CONFIG", "DB", "IMAGES", "LITELLM", "MAIN", "MODELS", "OLLAMA", "OPENAI", "RAG"]

SRC_LOG_LEVELS = {}

for source in log_sources:
    log_env_var = source + "_LOG_LEVEL"
    SRC_LOG_LEVELS[source] = os.environ.get(log_env_var, "").upper()
    if SRC_LOG_LEVELS[source] not in log_levels:
        SRC_LOG_LEVELS[source] = GLOBAL_LOG_LEVEL
    log.info(f"{log_env_var}: {SRC_LOG_LEVELS[source]}")

log.setLevel(SRC_LOG_LEVELS["CONFIG"])


####################################
# CUSTOM_NAME
####################################

CUSTOM_NAME = os.environ.get("CUSTOM_NAME", "")
if CUSTOM_NAME:
    try:
        r = requests.get(f"https://api.openwebui.com/api/v1/custom/{CUSTOM_NAME}")
        data = r.json()
        if r.ok:
            if "logo" in data:
                WEBUI_FAVICON_URL = url = (
                    f"https://api.openwebui.com{data['logo']}"
                    if data["logo"][0] == "/"
                    else data["logo"]
                )

                r = requests.get(url, stream=True)
                if r.status_code == 200:
                    with open("./static/favicon.png", "wb") as f:
                        r.raw.decode_content = True
                        shutil.copyfileobj(r.raw, f)

            WEBUI_NAME = data["name"]
    except Exception as e:
        log.exception(e)
        pass


####################################
# DATA/FRONTEND BUILD DIR
####################################

DATA_DIR = str(Path(os.getenv("DATA_DIR", "./data")).resolve())
FRONTEND_BUILD_DIR = str(Path(os.getenv("FRONTEND_BUILD_DIR", "../build")))

try:
    with open(f"{DATA_DIR}/config.json", "r") as f:
        CONFIG_DATA = json.load(f)
except:
    CONFIG_DATA = {}

####################################
# File Upload DIR
####################################

UPLOAD_DIR = f"{DATA_DIR}/uploads"
Path(UPLOAD_DIR).mkdir(parents=True, exist_ok=True)


####################################
# Cache DIR
####################################

CACHE_DIR = f"{DATA_DIR}/cache"
Path(CACHE_DIR).mkdir(parents=True, exist_ok=True)


####################################
# Docs DIR
####################################

DOCS_DIR = f"{DATA_DIR}/docs"
Path(DOCS_DIR).mkdir(parents=True, exist_ok=True)


####################################
# LITELLM_CONFIG
####################################


def create_config_file(file_path):
    directory = os.path.dirname(file_path)

    # Check if directory exists, if not, create it
    if not os.path.exists(directory):
        os.makedirs(directory)

    # Data to write into the YAML file
    config_data = {
        "general_settings": {},
        "litellm_settings": {},
        "model_list": [],
        "router_settings": {},
    }

    # Write data to YAML file
    with open(file_path, "w") as file:
        yaml.dump(config_data, file)


LITELLM_CONFIG_PATH = f"{DATA_DIR}/litellm/config.yaml"

if not os.path.exists(LITELLM_CONFIG_PATH):
    log.info("Config file doesn't exist. Creating...")
    create_config_file(LITELLM_CONFIG_PATH)
    log.info("Config file created successfully.")


####################################
# OLLAMA_BASE_URL
####################################

OLLAMA_API_BASE_URL = os.environ.get(
    "OLLAMA_API_BASE_URL", "http://localhost:11434/api"
)

OLLAMA_BASE_URL = os.environ.get("OLLAMA_BASE_URL", "")
KUBERNETES_SERVICE_HOST = os.environ.get("KUBERNETES_SERVICE_HOST", "")

if OLLAMA_BASE_URL == "" and OLLAMA_API_BASE_URL != "":
    OLLAMA_BASE_URL = (
        OLLAMA_API_BASE_URL[:-4]
        if OLLAMA_API_BASE_URL.endswith("/api")
        else OLLAMA_API_BASE_URL
    )

if ENV == "prod":
    if OLLAMA_BASE_URL == "/ollama" and KUBERNETES_SERVICE_HOST == "":
        OLLAMA_BASE_URL = "http://host.docker.internal:11434"
    else:
        OLLAMA_BASE_URL = "http://ollama-service.open-webui.svc.cluster.local:11434"


OLLAMA_BASE_URLS = os.environ.get("OLLAMA_BASE_URLS", "")
OLLAMA_BASE_URLS = OLLAMA_BASE_URLS if OLLAMA_BASE_URLS != "" else OLLAMA_BASE_URL

OLLAMA_BASE_URLS = [url.strip() for url in OLLAMA_BASE_URLS.split(";")]


####################################
# OPENAI_API
####################################

OPENAI_API_KEY = os.environ.get("OPENAI_API_KEY", "")
OPENAI_API_BASE_URL = os.environ.get("OPENAI_API_BASE_URL", "")


if OPENAI_API_BASE_URL == "":
    OPENAI_API_BASE_URL = "https://api.openai.com/v1"

OPENAI_API_KEYS = os.environ.get("OPENAI_API_KEYS", "")
OPENAI_API_KEYS = OPENAI_API_KEYS if OPENAI_API_KEYS != "" else OPENAI_API_KEY

OPENAI_API_KEYS = [url.strip() for url in OPENAI_API_KEYS.split(";")]


OPENAI_API_BASE_URLS = os.environ.get("OPENAI_API_BASE_URLS", "")
OPENAI_API_BASE_URLS = (
    OPENAI_API_BASE_URLS if OPENAI_API_BASE_URLS != "" else OPENAI_API_BASE_URL
)

OPENAI_API_BASE_URLS = [
    url.strip() if url != "" else "https://api.openai.com/v1"
    for url in OPENAI_API_BASE_URLS.split(";")
]

####################################
# WEBUI
####################################

ENABLE_SIGNUP = os.environ.get("ENABLE_SIGNUP", "True").lower() == "true"
DEFAULT_MODELS = os.environ.get("DEFAULT_MODELS", None)


DEFAULT_PROMPT_SUGGESTIONS = (
    CONFIG_DATA["ui"]["prompt_suggestions"]
    if "ui" in CONFIG_DATA
    and "prompt_suggestions" in CONFIG_DATA["ui"]
    and type(CONFIG_DATA["ui"]["prompt_suggestions"]) is list
    else [
        {
            "title": ["Help me study", "vocabulary for a college entrance exam"],
            "content": "Help me study vocabulary: write a sentence for me to fill in the blank, and I'll try to pick the correct option.",
        },
        {
            "title": ["Give me ideas", "for what to do with my kids' art"],
            "content": "What are 5 creative things I could do with my kids' art? I don't want to throw them away, but it's also so much clutter.",
        },
        {
            "title": ["Tell me a fun fact", "about the Roman Empire"],
            "content": "Tell me a random fun fact about the Roman Empire",
        },
        {
            "title": ["Show me a code snippet", "of a website's sticky header"],
            "content": "Show me a code snippet of a website's sticky header in CSS and JavaScript.",
        },
    ]
)


DEFAULT_USER_ROLE = os.getenv("DEFAULT_USER_ROLE", "pending")

USER_PERMISSIONS_CHAT_DELETION = (
    os.environ.get("USER_PERMISSIONS_CHAT_DELETION", "True").lower() == "true"
)

USER_PERMISSIONS = {"chat": {"deletion": USER_PERMISSIONS_CHAT_DELETION}}


MODEL_FILTER_ENABLED = os.environ.get("MODEL_FILTER_ENABLED", "False").lower() == "true"
MODEL_FILTER_LIST = os.environ.get("MODEL_FILTER_LIST", "")
MODEL_FILTER_LIST = [model.strip() for model in MODEL_FILTER_LIST.split(";")]

WEBHOOK_URL = os.environ.get("WEBHOOK_URL", "")

####################################
# WEBUI_VERSION
####################################

WEBUI_VERSION = os.environ.get("WEBUI_VERSION", "v1.0.0-alpha.100")

####################################
# WEBUI_AUTH (Required for security)
####################################

WEBUI_AUTH = True

####################################
# WEBUI_SECRET_KEY
####################################

WEBUI_SECRET_KEY = os.environ.get(
    "WEBUI_SECRET_KEY",
    os.environ.get(
        "WEBUI_JWT_SECRET_KEY", "t0p-s3cr3t"
    ),  # DEPRECATED: remove at next major version
)

if WEBUI_AUTH and WEBUI_SECRET_KEY == "":
    raise ValueError(ERROR_MESSAGES.ENV_VAR_NOT_FOUND)

####################################
# RAG
####################################

CHROMA_DATA_PATH = f"{DATA_DIR}/vector_db"
# this uses the model defined in the Dockerfile ENV variable. If you dont use docker or docker based deployments such as k8s, the default embedding model will be used (all-MiniLM-L6-v2)
RAG_EMBEDDING_MODEL = os.environ.get("RAG_EMBEDDING_MODEL", "all-MiniLM-L6-v2")
# device type ebbeding models - "cpu" (default), "cuda" (nvidia gpu required) or "mps" (apple silicon) - choosing this right can lead to better performance
RAG_EMBEDDING_MODEL_DEVICE_TYPE = os.environ.get(
    "RAG_EMBEDDING_MODEL_DEVICE_TYPE", "cpu"
)
CHROMA_CLIENT = chromadb.PersistentClient(
    path=CHROMA_DATA_PATH,
    settings=Settings(allow_reset=True, anonymized_telemetry=False),
)
CHUNK_SIZE = 1500
CHUNK_OVERLAP = 100


RAG_TEMPLATE = """Use the following context as your learned knowledge, inside <context></context> XML tags.
<context>
    [context]
</context>

When answer to user:
- If you don't know, just say that you don't know.
- If you don't know when you are not sure, ask for clarification.
Avoid mentioning that you obtained the information from the context.
And answer according to the language of the user's question.
        
Given the context information, answer the query.
Query: [query]"""

####################################
# Transcribe
####################################

WHISPER_MODEL = os.getenv("WHISPER_MODEL", "base")
WHISPER_MODEL_DIR = os.getenv("WHISPER_MODEL_DIR", f"{CACHE_DIR}/whisper/models")


####################################
# Images
####################################

AUTOMATIC1111_BASE_URL = os.getenv("AUTOMATIC1111_BASE_URL", "")
COMFYUI_BASE_URL = os.getenv("COMFYUI_BASE_URL", "")<|MERGE_RESOLUTION|>--- conflicted
+++ resolved
@@ -1,27 +1,25 @@
-import json
 import os
-<<<<<<< HEAD
-import shutil
-=======
 import sys
 import logging
 import chromadb
 from chromadb import Settings
->>>>>>> cb364f0a
 from base64 import b64encode
+from bs4 import BeautifulSoup
+
 from pathlib import Path
-from secrets import token_bytes
-
-import chromadb
+import json
+import yaml
+
 import markdown
 import requests
-import yaml
-from bs4 import BeautifulSoup
-from chromadb import Settings
+import shutil
+
+from secrets import token_bytes
 from constants import ERROR_MESSAGES
 
+
 try:
-    from dotenv import find_dotenv, load_dotenv
+    from dotenv import load_dotenv, find_dotenv
 
     load_dotenv(find_dotenv("../.env"))
 except ImportError:
