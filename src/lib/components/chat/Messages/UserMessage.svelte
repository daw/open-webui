<script lang="ts">
	import dayjs from 'dayjs';

	import { tick, createEventDispatcher, getContext } from 'svelte';
	import Name from './Name.svelte';
	import ProfileImage from './ProfileImage.svelte';
	import { modelfiles, settings } from '$lib/stores';
	import Tooltip from '$lib/components/common/Tooltip.svelte';

	const i18n = getContext('i18n');

	const dispatch = createEventDispatcher();

	export let user;
	export let message;
	export let siblings;
	export let isFirstMessage: boolean;
	export let readOnly: boolean;

	export let confirmEditMessage: Function;
	export let showPreviousMessage: Function;
	export let showNextMessage: Function;
	export let copyToClipboard: Function;

	let edit = false;
	let editedContent = '';
	let messageEditTextAreaElement: HTMLTextAreaElement;
	const editMessageHandler = async () => {
		edit = true;
		editedContent = message.content;

		await tick();

		messageEditTextAreaElement.style.height = '';
		messageEditTextAreaElement.style.height = `${messageEditTextAreaElement.scrollHeight}px`;

		messageEditTextAreaElement?.focus();
	};

	const editMessageConfirmHandler = async () => {
		confirmEditMessage(message.id, editedContent);

		edit = false;
		editedContent = '';
	};

	const cancelEditMessage = () => {
		edit = false;
		editedContent = '';
	};

	const deleteMessageHandler = async () => {
		dispatch('delete', message.id);
	};
</script>

<<<<<<< HEAD
<div class=" flex w-full" dir="{$settings.chatDirection}">
	<ProfileImage
		src={message.user
			? $modelfiles.find((modelfile) => modelfile.tagName === message.user)?.imageUrl ?? '/user.png'
			: user?.profile_image_url ?? '/user.png'}
	/>

=======
<div class=" flex w-full user-message">
	{#if !($settings?.chatBubble ?? true)}
		<ProfileImage
			src={message.user
				? $modelfiles.find((modelfile) => modelfile.tagName === message.user)?.imageUrl ??
				  '/user.png'
				: user?.profile_image_url ?? '/user.png'}
		/>
	{/if}
>>>>>>> e29a999d
	<div class="w-full overflow-hidden">
		{#if !($settings?.chatBubble ?? true)}
			<div>
				<Name>
					{#if message.user}
						{#if $modelfiles.map((modelfile) => modelfile.tagName).includes(message.user)}
							{$modelfiles.find((modelfile) => modelfile.tagName === message.user)?.title}
						{:else}
							{$i18n.t('You')}
							<span class=" text-gray-500 text-sm font-medium">{message?.user ?? ''}</span>
						{/if}
					{:else if $settings.showUsername}
						{user.name}
					{:else}
						{$i18n.t('You')}
					{/if}

					{#if message.timestamp}
						<span
							class=" invisible group-hover:visible text-gray-400 text-xs font-medium uppercase"
						>
							{dayjs(message.timestamp * 1000).format($i18n.t('h:mm a'))}
						</span>
					{/if}
				</Name>
			</div>
		{/if}

		<div
			class="prose chat-{message.role} w-full max-w-full flex flex-col justify-end dark:prose-invert prose-headings:my-0 prose-p:my-0 prose-p:-mb-4 prose-pre:my-0 prose-table:my-0 prose-blockquote:my-0 prose-img:my-0 prose-ul:-my-4 prose-ol:-my-4 prose-li:-my-3 prose-ul:-mb-6 prose-ol:-mb-6 prose-li:-mb-4 whitespace-pre-line"
		>
			{#if message.files}
				<div class="mt-2.5 mb-1 w-full flex flex-col justify-end overflow-x-auto gap-1 flex-wrap">
					{#each message.files as file}
						<div class={$settings?.chatBubble ?? true ? 'self-end' : ''}>
							{#if file.type === 'image'}
								<img src={file.url} alt="input" class=" max-h-96 rounded-lg" draggable="false" />
							{:else if file.type === 'doc'}
								<button
									class="h-16 w-72 flex items-center space-x-3 px-2.5 dark:bg-gray-850 rounded-xl border border-gray-200 dark:border-none text-left"
									type="button"
									on:click={() => {
										if (file?.url) {
											window.open(file?.url, '_blank').focus();
										}
									}}
								>
									<div class="p-2.5 bg-red-400 text-white rounded-lg">
										<svg
											xmlns="http://www.w3.org/2000/svg"
											viewBox="0 0 24 24"
											fill="currentColor"
											class="w-6 h-6"
										>
											<path
												fill-rule="evenodd"
												d="M5.625 1.5c-1.036 0-1.875.84-1.875 1.875v17.25c0 1.035.84 1.875 1.875 1.875h12.75c1.035 0 1.875-.84 1.875-1.875V12.75A3.75 3.75 0 0 0 16.5 9h-1.875a1.875 1.875 0 0 1-1.875-1.875V5.25A3.75 3.75 0 0 0 9 1.5H5.625ZM7.5 15a.75.75 0 0 1 .75-.75h7.5a.75.75 0 0 1 0 1.5h-7.5A.75.75 0 0 1 7.5 15Zm.75 2.25a.75.75 0 0 0 0 1.5H12a.75.75 0 0 0 0-1.5H8.25Z"
												clip-rule="evenodd"
											/>
											<path
												d="M12.971 1.816A5.23 5.23 0 0 1 14.25 5.25v1.875c0 .207.168.375.375.375H16.5a5.23 5.23 0 0 1 3.434 1.279 9.768 9.768 0 0 0-6.963-6.963Z"
											/>
										</svg>
									</div>

									<div class="flex flex-col justify-center -space-y-0.5">
										<div class=" dark:text-gray-100 text-sm font-medium line-clamp-1">
											{file.name}
										</div>

										<div class=" text-gray-500 text-sm">{$i18n.t('Document')}</div>
									</div>
								</button>
							{:else if file.type === 'collection'}
								<button
									class="h-16 w-72 flex items-center space-x-3 px-2.5 dark:bg-gray-600 rounded-xl border border-gray-200 dark:border-none text-left"
									type="button"
								>
									<div class="p-2.5 bg-red-400 text-white rounded-lg">
										<svg
											xmlns="http://www.w3.org/2000/svg"
											viewBox="0 0 24 24"
											fill="currentColor"
											class="w-6 h-6"
										>
											<path
												d="M7.5 3.375c0-1.036.84-1.875 1.875-1.875h.375a3.75 3.75 0 0 1 3.75 3.75v1.875C13.5 8.161 14.34 9 15.375 9h1.875A3.75 3.75 0 0 1 21 12.75v3.375C21 17.16 20.16 18 19.125 18h-9.75A1.875 1.875 0 0 1 7.5 16.125V3.375Z"
											/>
											<path
												d="M15 5.25a5.23 5.23 0 0 0-1.279-3.434 9.768 9.768 0 0 1 6.963 6.963A5.23 5.23 0 0 0 17.25 7.5h-1.875A.375.375 0 0 1 15 7.125V5.25ZM4.875 6H6v10.125A3.375 3.375 0 0 0 9.375 19.5H16.5v1.125c0 1.035-.84 1.875-1.875 1.875h-9.75A1.875 1.875 0 0 1 3 20.625V7.875C3 6.839 3.84 6 4.875 6Z"
											/>
										</svg>
									</div>

									<div class="flex flex-col justify-center -space-y-0.5">
										<div class=" dark:text-gray-100 text-sm font-medium line-clamp-1">
											{file?.title ?? `#${file.name}`}
										</div>

										<div class=" text-gray-500 text-sm">{$i18n.t('Collection')}</div>
									</div>
								</button>
							{/if}
						</div>
					{/each}
				</div>
			{/if}

			{#if edit === true}
				<div class=" w-full bg-gray-50 dark:bg-gray-800 rounded-3xl px-5 py-3 mb-2">
					<textarea
						id="message-edit-{message.id}"
						bind:this={messageEditTextAreaElement}
						class=" bg-transparent outline-none w-full resize-none"
						bind:value={editedContent}
						on:input={(e) => {
							e.target.style.height = '';
							e.target.style.height = `${e.target.scrollHeight}px`;
						}}
						on:keydown={(e) => {
							if (e.key === 'Escape') {
								document.getElementById('close-edit-message-button')?.click();
							}

							const isCmdOrCtrlPressed = e.metaKey || e.ctrlKey;
							const isEnterPressed = e.key === 'Enter';

							if (isCmdOrCtrlPressed && isEnterPressed) {
								document.getElementById('save-edit-message-button')?.click();
							}
						}}
					/>

					<div class=" mt-2 mb-1 flex justify-end space-x-1.5 text-sm font-medium">
						<button
							id="close-edit-message-button"
							class=" px-4 py-2 bg-gray-900 hover:bg-gray-850 text-gray-100 transition rounded-3xl"
							on:click={() => {
								cancelEditMessage();
							}}
						>
							{$i18n.t('Cancel')}
						</button>

						<button
							id="save-edit-message-button"
							class="px-4 py-2 bg-white hover:bg-gray-100 text-gray-800 transition rounded-3xl"
							on:click={() => {
								editMessageConfirmHandler();
							}}
						>
							{$i18n.t('Send')}
						</button>
					</div>
				</div>
			{:else}
				<div class="w-full">
					<div class="flex {$settings?.chatBubble ?? true ? 'justify-end' : ''} mb-2">
						<div
							class="rounded-3xl {$settings?.chatBubble ?? true
								? `max-w-[90%] px-5 py-2  bg-gray-50 dark:bg-gray-850 ${
										message.files ? 'rounded-tr-lg' : ''
								  }`
								: ''}  "
						>
							<pre id="user-message">{message.content}</pre>
						</div>
					</div>

					<div
						class=" flex {$settings?.chatBubble ?? true
							? 'justify-end'
							: ''}  text-gray-600 dark:text-gray-500"
					>
						{#if !($settings?.chatBubble ?? true)}
							{#if siblings.length > 1}
								<div class="flex self-center">
									<button
										class="self-center p-1 hover:bg-black/5 dark:hover:bg-white/5 dark:hover:text-white hover:text-black rounded-md transition"
										on:click={() => {
											showPreviousMessage(message);
										}}
									>
										<svg
											xmlns="http://www.w3.org/2000/svg"
											fill="none"
											viewBox="0 0 24 24"
											stroke="currentColor"
											stroke-width="2.5"
											class="size-3.5"
										>
											<path
												stroke-linecap="round"
												stroke-linejoin="round"
												d="M15.75 19.5 8.25 12l7.5-7.5"
											/>
										</svg>
									</button>

									<div class="text-sm tracking-widest font-semibold self-center dark:text-gray-100">
										{siblings.indexOf(message.id) + 1}/{siblings.length}
									</div>

									<button
										class="self-center p-1 hover:bg-black/5 dark:hover:bg-white/5 dark:hover:text-white hover:text-black rounded-md transition"
										on:click={() => {
											showNextMessage(message);
										}}
									>
										<svg
											xmlns="http://www.w3.org/2000/svg"
											fill="none"
											viewBox="0 0 24 24"
											stroke="currentColor"
											stroke-width="2.5"
											class="size-3.5"
										>
											<path
												stroke-linecap="round"
												stroke-linejoin="round"
												d="m8.25 4.5 7.5 7.5-7.5 7.5"
											/>
										</svg>
									</button>
								</div>
							{/if}
						{/if}
						{#if !readOnly}
							<Tooltip content={$i18n.t('Edit')} placement="bottom">
								<button
									class="invisible group-hover:visible p-1.5 hover:bg-black/5 dark:hover:bg-white/5 rounded-lg dark:hover:text-white hover:text-black transition edit-user-message-button"
									on:click={() => {
										editMessageHandler();
									}}
								>
									<svg
										xmlns="http://www.w3.org/2000/svg"
										fill="none"
										viewBox="0 0 24 24"
										stroke-width="2.3"
										stroke="currentColor"
										class="w-4 h-4"
									>
										<path
											stroke-linecap="round"
											stroke-linejoin="round"
											d="M16.862 4.487l1.687-1.688a1.875 1.875 0 112.652 2.652L6.832 19.82a4.5 4.5 0 01-1.897 1.13l-2.685.8.8-2.685a4.5 4.5 0 011.13-1.897L16.863 4.487zm0 0L19.5 7.125"
										/>
									</svg>
								</button>
							</Tooltip>
						{/if}

						<Tooltip content={$i18n.t('Copy')} placement="bottom">
							<button
								class="invisible group-hover:visible p-1.5 hover:bg-black/5 dark:hover:bg-white/5 rounded-lg dark:hover:text-white hover:text-black transition"
								on:click={() => {
									copyToClipboard(message.content);
								}}
							>
								<svg
									xmlns="http://www.w3.org/2000/svg"
									fill="none"
									viewBox="0 0 24 24"
									stroke-width="2.3"
									stroke="currentColor"
									class="w-4 h-4"
								>
									<path
										stroke-linecap="round"
										stroke-linejoin="round"
										d="M15.666 3.888A2.25 2.25 0 0013.5 2.25h-3c-1.03 0-1.9.693-2.166 1.638m7.332 0c.055.194.084.4.084.612v0a.75.75 0 01-.75.75H9a.75.75 0 01-.75-.75v0c0-.212.03-.418.084-.612m7.332 0c.646.049 1.288.11 1.927.184 1.1.128 1.907 1.077 1.907 2.185V19.5a2.25 2.25 0 01-2.25 2.25H6.75A2.25 2.25 0 014.5 19.5V6.257c0-1.108.806-2.057 1.907-2.185a48.208 48.208 0 011.927-.184"
									/>
								</svg>
							</button>
						</Tooltip>

						{#if !isFirstMessage && !readOnly}
							<Tooltip content={$i18n.t('Delete')} placement="bottom">
								<button
									class="invisible group-hover:visible p-1 rounded dark:hover:text-white hover:text-black transition"
									on:click={() => {
										deleteMessageHandler();
									}}
								>
									<svg
										xmlns="http://www.w3.org/2000/svg"
										fill="none"
										viewBox="0 0 24 24"
										stroke-width="2"
										stroke="currentColor"
										class="w-4 h-4"
									>
										<path
											stroke-linecap="round"
											stroke-linejoin="round"
											d="m14.74 9-.346 9m-4.788 0L9.26 9m9.968-3.21c.342.052.682.107 1.022.166m-1.022-.165L18.16 19.673a2.25 2.25 0 0 1-2.244 2.077H8.084a2.25 2.25 0 0 1-2.244-2.077L4.772 5.79m14.456 0a48.108 48.108 0 0 0-3.478-.397m-12 .562c.34-.059.68-.114 1.022-.165m0 0a48.11 48.11 0 0 1 3.478-.397m7.5 0v-.916c0-1.18-.91-2.164-2.09-2.201a51.964 51.964 0 0 0-3.32 0c-1.18.037-2.09 1.022-2.09 2.201v.916m7.5 0a48.667 48.667 0 0 0-7.5 0"
										/>
									</svg>
								</button>
							</Tooltip>
						{/if}

						{#if $settings?.chatBubble ?? true}
							{#if siblings.length > 1}
								<div class="flex self-center">
									<button
										class="self-center p-1 hover:bg-black/5 dark:hover:bg-white/5 dark:hover:text-white hover:text-black rounded-md transition"
										on:click={() => {
											showPreviousMessage(message);
										}}
									>
										<svg
											xmlns="http://www.w3.org/2000/svg"
											fill="none"
											viewBox="0 0 24 24"
											stroke="currentColor"
											stroke-width="2.5"
											class="size-3.5"
										>
											<path
												stroke-linecap="round"
												stroke-linejoin="round"
												d="M15.75 19.5 8.25 12l7.5-7.5"
											/>
										</svg>
									</button>

									<div class="text-sm tracking-widest font-semibold self-center dark:text-gray-100">
										{siblings.indexOf(message.id) + 1}/{siblings.length}
									</div>

									<button
										class="self-center p-1 hover:bg-black/5 dark:hover:bg-white/5 dark:hover:text-white hover:text-black rounded-md transition"
										on:click={() => {
											showNextMessage(message);
										}}
									>
										<svg
											xmlns="http://www.w3.org/2000/svg"
											fill="none"
											viewBox="0 0 24 24"
											stroke="currentColor"
											stroke-width="2.5"
											class="size-3.5"
										>
											<path
												stroke-linecap="round"
												stroke-linejoin="round"
												d="m8.25 4.5 7.5 7.5-7.5 7.5"
											/>
										</svg>
									</button>
								</div>
							{/if}
						{/if}
					</div>
				</div>
			{/if}
		</div>
	</div>
</div><|MERGE_RESOLUTION|>--- conflicted
+++ resolved
@@ -54,16 +54,7 @@
 	};
 </script>
 
-<<<<<<< HEAD
-<div class=" flex w-full" dir="{$settings.chatDirection}">
-	<ProfileImage
-		src={message.user
-			? $modelfiles.find((modelfile) => modelfile.tagName === message.user)?.imageUrl ?? '/user.png'
-			: user?.profile_image_url ?? '/user.png'}
-	/>
-
-=======
-<div class=" flex w-full user-message">
+<div class=" flex w-full user-message" dir="{$settings.chatDirection}">
 	{#if !($settings?.chatBubble ?? true)}
 		<ProfileImage
 			src={message.user
@@ -72,7 +63,6 @@
 				: user?.profile_image_url ?? '/user.png'}
 		/>
 	{/if}
->>>>>>> e29a999d
 	<div class="w-full overflow-hidden">
 		{#if !($settings?.chatBubble ?? true)}
 			<div>
