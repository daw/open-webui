--- conflicted
+++ resolved
@@ -287,13 +287,9 @@
 	"New Chat": "新しいチャット",
 	"New Password": "新しいパスワード",
 	"No results found": "",
-<<<<<<< HEAD
 	"No search query generated": "",
 	"No search results found": "",
-	"No source available": "",
-=======
 	"No source available": "使用可能なソースがありません",
->>>>>>> 233dcb2d
 	"Not factually correct": "",
 	"Not sure what to add?": "何を追加すればよいかわからない？",
 	"Not sure what to write? Switch to": "何を書けばよいかわからない？ 次に切り替える",
