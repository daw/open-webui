{
	"'s', 'm', 'h', 'd', 'w' or '-1' for no expiration.": "'s', 'm', 'h', 'd', 'w' veya süresiz için '-1'.",
	"(Beta)": "(Beta)",
	"(e.g. `sh webui.sh --api`)": "(örn. `sh webui.sh --api`)",
	"(latest)": "(en son)",
	"{{modelName}} is thinking...": "{{modelName}} düşünüyor...",
	"{{user}}'s Chats": "",
	"{{webUIName}} Backend Required": "{{webUIName}} Arkayüz Gerekli",
	"a user": "bir kullanıcı",
	"About": "Hakkında",
	"Account": "Hesap",
	"Accurate information": "",
	"Add a model": "Bir model ekleyin",
	"Add a model tag name": "Bir model etiket adı ekleyin",
	"Add a short description about what this modelfile does": "Bu model dosyasının ne yaptığı hakkında kısa bir açıklama ekleyin",
	"Add a short title for this prompt": "Bu prompt için kısa bir başlık ekleyin",
	"Add a tag": "Bir etiket ekleyin",
	"Add Docs": "Dökümanlar Ekle",
	"Add Files": "Dosyalar Ekle",
	"Add message": "Mesaj ekle",
	"Add Model": "",
	"Add Tags": "etiketler ekle",
	"Adjusting these settings will apply changes universally to all users.": "Bu ayarları ayarlamak değişiklikleri tüm kullanıcılara evrensel olarak uygular.",
	"admin": "yönetici",
	"Admin Panel": "Yönetici Paneli",
	"Admin Settings": "Yönetici Ayarları",
	"Advanced Parameters": "Gelişmiş Parametreler",
	"all": "tümü",
	"All Users": "Tüm Kullanıcılar",
	"Allow": "İzin ver",
	"Allow Chat Deletion": "Sohbet Silmeye İzin Ver",
	"alphanumeric characters and hyphens": "alfanumerik karakterler ve tireler",
	"Already have an account?": "Zaten bir hesabınız mı var?",
	"an assistant": "bir asistan",
	"and": "ve",
	"API Base URL": "API Temel URL",
	"API Key": "API Anahtarı",
	"API Key created.": "",
	"API keys": "",
	"API RPM": "API RPM",
	"Archive": "",
	"Archived Chats": "",
	"are allowed - Activate this command by typing": "izin verilir - Bu komutu yazarak etkinleştirin",
	"Are you sure?": "Emin misiniz?",
	"Attention to detail": "",
	"Audio": "Ses",
	"Auto-playback response": "Yanıtı otomatik oynatma",
	"Auto-send input after 3 sec.": "3 saniye sonra otomatik olarak gönder",
	"AUTOMATIC1111 Base URL": "AUTOMATIC1111 Temel URL",
	"AUTOMATIC1111 Base URL is required.": "AUTOMATIC1111 Temel URL gereklidir.",
	"available!": "mevcut!",
	"Back": "Geri",
	"Bad Response": "",
	"Being lazy": "",
	"Builder Mode": "Oluşturucu Modu",
	"Cancel": "İptal",
	"Categories": "Kategoriler",
	"Change Password": "Parola Değiştir",
	"Chat": "Sohbet",
	"Chat History": "Sohbet Geçmişi",
	"Chat History is off for this browser.": "Bu tarayıcı için sohbet geçmişi kapalı.",
	"Chats": "Sohbetler",
	"Check Again": "Tekrar Kontrol Et",
	"Check for updates": "Güncellemeleri kontrol et",
	"Checking for updates...": "Güncellemeler kontrol ediliyor...",
	"Choose a model before saving...": "Kaydetmeden önce bir model seçin...",
	"Chunk Overlap": "Chunk Çakışması",
	"Chunk Params": "Chunk Parametreleri",
	"Chunk Size": "Chunk Boyutu",
	"Click here for help.": "Yardım için buraya tıklayın.",
	"Click here to check other modelfiles.": "Diğer model dosyalarını kontrol etmek için buraya tıklayın.",
	"Click here to select": "Seçmek için buraya tıklayın",
	"Click here to select documents.": "Belgeleri seçmek için buraya tıklayın.",
	"click here.": "buraya tıklayın.",
	"Click on the user role button to change a user's role.": "Bir kullanıcının rolünü değiştirmek için kullanıcı rolü düğmesine tıklayın.",
	"Close": "Kapat",
	"Collection": "Koleksiyon",
	"ComfyUI": "",
	"ComfyUI Base URL": "",
	"ComfyUI Base URL is required.": "",
	"Command": "Komut",
	"Confirm Password": "Parolayı Onayla",
	"Connections": "Bağlantılar",
	"Content": "İçerik",
	"Context Length": "Bağlam Uzunluğu",
	"Continue Response": "",
	"Conversation Mode": "Sohbet Modu",
	"Copied shared chat URL to clipboard!": "",
	"Copy": "",
	"Copy last code block": "Son kod bloğunu kopyala",
	"Copy last response": "Son yanıtı kopyala",
	"Copy Link": "",
	"Copying to clipboard was successful!": "Panoya kopyalama başarılı!",
	"Create a concise, 3-5 word phrase as a header for the following query, strictly adhering to the 3-5 word limit and avoiding the use of the word 'title':": "Aşağıdaki sorgu için başlık olarak 3-5 kelimelik kısa ve öz bir ifade oluşturun, 3-5 kelime sınırına kesinlikle uyun ve 'başlık' kelimesini kullanmaktan kaçının:",
	"Create a modelfile": "Bir model dosyası oluştur",
	"Create Account": "Hesap Oluştur",
	"Created at": "Oluşturulma tarihi",
	"Created At": "",
	"Current Model": "Mevcut Model",
	"Current Password": "Mevcut Parola",
	"Custom": "Özel",
	"Customize Ollama models for a specific purpose": "Ollama modellerini belirli bir amaç için özelleştirin",
	"Dark": "Koyu",
	"Database": "Veritabanı",
	"DD/MM/YYYY HH:mm": "DD/MM/YYYY HH:mm",
	"Default": "Varsayılan",
	"Default (Automatic1111)": "Varsayılan (Automatic1111)",
	"Default (SentenceTransformers)": "",
	"Default (Web API)": "Varsayılan (Web API)",
	"Default model updated": "Varsayılan model güncellendi",
	"Default Prompt Suggestions": "Varsayılan Prompt Önerileri",
	"Default User Role": "Varsayılan Kullanıcı Rolü",
	"delete": "sil",
	"Delete": "",
	"Delete a model": "Bir modeli sil",
	"Delete chat": "Sohbeti sil",
	"Delete Chat": "",
	"Delete Chats": "Sohbetleri Sil",
	"Delete User": "",
	"Deleted {{deleteModelTag}}": "{{deleteModelTag}} silindi",
	"Deleted {{tagName}}": "",
	"Description": "Açıklama",
	"Didn't fully follow instructions": "",
	"Disabled": "Devre Dışı",
	"Discover a modelfile": "Bir model dosyası keşfedin",
	"Discover a prompt": "Bir prompt keşfedin",
	"Discover, download, and explore custom prompts": "Özel promptları keşfedin, indirin ve inceleyin",
	"Discover, download, and explore model presets": "Model ön ayarlarını keşfedin, indirin ve inceleyin",
	"Display the username instead of You in the Chat": "Sohbet'te Siz yerine kullanıcı adını göster",
	"Document": "Belge",
	"Document Settings": "Belge Ayarları",
	"Documents": "Belgeler",
	"does not make any external connections, and your data stays securely on your locally hosted server.": "herhangi bir harici bağlantı yapmaz ve verileriniz güvenli bir şekilde yerel olarak barındırılan sunucunuzda kalır.",
	"Don't Allow": "İzin Verme",
	"Don't have an account?": "Hesabınız yok mu?",
	"Don't like the style": "",
	"Download": "",
	"Download Database": "Veritabanını İndir",
	"Drop any files here to add to the conversation": "Sohbete eklemek istediğiniz dosyaları buraya bırakın",
	"e.g. '30s','10m'. Valid time units are 's', 'm', 'h'.": "örn. '30s', '10m'. Geçerli zaman birimleri 's', 'm', 'h'.",
	"Edit": "",
	"Edit Doc": "Belgeyi Düzenle",
	"Edit User": "Kullanıcıyı Düzenle",
	"Email": "E-posta",
	"Embedding Model Engine": "",
	"Embedding model set to \"{{embedding_model}}\"": "",
	"Enable Chat History": "Sohbet Geçmişini Etkinleştir",
	"Enable New Sign Ups": "Yeni Kayıtları Etkinleştir",
	"Enabled": "Etkin",
	"Enter {{role}} message here": "Buraya {{role}} mesajını girin",
	"Enter Chunk Overlap": "Chunk Örtüşmesini Girin",
	"Enter Chunk Size": "Chunk Boyutunu Girin",
	"Enter Image Size (e.g. 512x512)": "Görüntü Boyutunu Girin (örn. 512x512)",
	"Enter LiteLLM API Base URL (litellm_params.api_base)": "LiteLLM API Ana URL'sini Girin (litellm_params.api_base)",
	"Enter LiteLLM API Key (litellm_params.api_key)": "LiteLLM API Anahtarını Girin (litellm_params.api_key)",
	"Enter LiteLLM API RPM (litellm_params.rpm)": "LiteLLM API RPM'ini Girin (litellm_params.rpm)",
	"Enter LiteLLM Model (litellm_params.model)": "LiteLLM Modelini Girin (litellm_params.model)",
	"Enter Max Tokens (litellm_params.max_tokens)": "Maksimum Token Sayısını Girin (litellm_params.max_tokens)",
	"Enter model tag (e.g. {{modelTag}})": "Model etiketini girin (örn. {{modelTag}})",
	"Enter Number of Steps (e.g. 50)": "Adım Sayısını Girin (örn. 50)",
	"Enter Relevance Threshold": "",
	"Enter stop sequence": "Durdurma dizisini girin",
	"Enter Top K": "Top K'yı girin",
	"Enter URL (e.g. http://127.0.0.1:7860/)": "URL'yi Girin (örn. http://127.0.0.1:7860/)",
	"Enter Your Email": "E-postanızı Girin",
	"Enter Your Full Name": "Tam Adınızı Girin",
	"Enter Your Password": "Parolanızı Girin",
	"Experimental": "Deneysel",
	"Export All Chats (All Users)": "Tüm Sohbetleri Dışa Aktar (Tüm Kullanıcılar)",
	"Export Chats": "Sohbetleri Dışa Aktar",
	"Export Documents Mapping": "Belge Eşlemesini Dışa Aktar",
	"Export Modelfiles": "Model Dosyalarını Dışa Aktar",
	"Export Prompts": "Promptları Dışa Aktar",
	"Failed to create API Key.": "",
	"Failed to read clipboard contents": "Pano içeriği okunamadı",
	"Feel free to add specific details": "",
	"File Mode": "Dosya Modu",
	"File not found.": "Dosya bulunamadı.",
	"Fingerprint spoofing detected: Unable to use initials as avatar. Defaulting to default profile image.": "Parmak izi sahteciliği tespit edildi: Avatar olarak baş harfler kullanılamıyor. Varsayılan profil resmine dönülüyor.",
	"Fluidly stream large external response chunks": "Büyük harici yanıt chunklarını akıcı bir şekilde yayınlayın",
	"Focus chat input": "Sohbet girişine odaklan",
	"Followed instructions perfectly": "",
	"Format your variables using square brackets like this:": "Değişkenlerinizi şu şekilde kare parantezlerle biçimlendirin:",
	"From (Base Model)": "(Temel Model)'den",
	"Full Screen Mode": "Tam Ekran Modu",
	"General": "Genel",
	"General Settings": "Genel Ayarlar",
	"Generation Info": "",
	"Good Response": "",
	"has no conversations.": "",
	"Hello, {{name}}": "Merhaba, {{name}}",
	"Hide": "Gizle",
	"Hide Additional Params": "Ek Parametreleri Gizle",
	"How can I help you today?": "Bugün size nasıl yardımcı olabilirim?",
	"Hybrid Search": "",
	"Image Generation (Experimental)": "Görüntü Oluşturma (Deneysel)",
	"Image Generation Engine": "Görüntü Oluşturma Motoru",
	"Image Settings": "Görüntü Ayarları",
	"Images": "Görüntüler",
	"Import Chats": "Sohbetleri İçe Aktar",
	"Import Documents Mapping": "Belge Eşlemesini İçe Aktar",
	"Import Modelfiles": "Model Dosyalarını İçe Aktar",
	"Import Prompts": "Promptları İçe Aktar",
	"Include `--api` flag when running stable-diffusion-webui": "stable-diffusion-webui çalıştırılırken `--api` bayrağını dahil edin",
	"Interface": "Arayüz",
	"join our Discord for help.": "yardım için Discord'umuza katılın.",
	"JSON": "JSON",
	"JWT Expiration": "JWT Bitişi",
	"JWT Token": "JWT Token",
	"Keep Alive": "Canlı Tut",
	"Keyboard shortcuts": "Klavye kısayolları",
	"Language": "Dil",
	"Last Active": "",
	"Light": "Açık",
	"Listening...": "Dinleniyor...",
	"LLMs can make mistakes. Verify important information.": "LLM'ler hata yapabilir. Önemli bilgileri doğrulayın.",
	"Made by OpenWebUI Community": "OpenWebUI Topluluğu tarafından yapılmıştır",
	"Make sure to enclose them with": "Değişkenlerinizi şu şekilde biçimlendirin:",
	"Manage LiteLLM Models": "LiteLLM Modellerini Yönet",
	"Manage Models": "Modelleri Yönet",
	"Manage Ollama Models": "Ollama Modellerini Yönet",
	"Max Tokens": "Maksimum Token",
	"Maximum of 3 models can be downloaded simultaneously. Please try again later.": "Aynı anda en fazla 3 model indirilebilir. Lütfen daha sonra tekrar deneyin.",
	"Mirostat": "Mirostat",
	"Mirostat Eta": "Mirostat Eta",
	"Mirostat Tau": "Mirostat Tau",
	"MMMM DD, YYYY": "DD MMMM YYYY",
	"MMMM DD, YYYY HH:mm": "",
	"Model '{{modelName}}' has been successfully downloaded.": "'{{modelName}}' başarıyla indirildi.",
	"Model '{{modelTag}}' is already in queue for downloading.": "'{{modelTag}}' zaten indirme sırasında.",
	"Model {{modelId}} not found": "{{modelId}} bulunamadı",
	"Model {{modelName}} already exists.": "{{modelName}} zaten mevcut.",
	"Model filesystem path detected. Model shortname is required for update, cannot continue.": "Model dosya sistemi yolu algılandı. Güncelleme için model kısa adı gerekli, devam edilemiyor.",
	"Model Name": "Model Adı",
	"Model not selected": "Model seçilmedi",
	"Model Tag Name": "Model Etiket Adı",
	"Model Whitelisting": "Model Beyaz Listeye Alma",
	"Model(s) Whitelisted": "Model(ler) Beyaz Listeye Alındı",
	"Modelfile": "Model Dosyası",
	"Modelfile Advanced Settings": "Model Dosyası Gelişmiş Ayarları",
	"Modelfile Content": "Model Dosyası İçeriği",
	"Modelfiles": "Model Dosyaları",
	"Models": "Modeller",
	"More": "",
	"My Documents": "Belgelerim",
	"My Modelfiles": "Model Dosyalarım",
	"My Prompts": "Promptlarım",
	"Name": "Ad",
	"Name Tag": "Ad Etiketi",
	"Name your modelfile": "Model dosyanıza ad verin",
	"New Chat": "Yeni Sohbet",
	"New Password": "Yeni Parola",
	"Not factually correct": "",
	"Not sure what to add?": "Ne ekleyeceğinizden emin değil misiniz?",
	"Not sure what to write? Switch to": "Ne yazacağınızdan emin değil misiniz? Şuraya geçin",
	"Notifications": "Bildirimler",
	"Off": "Kapalı",
	"Okay, Let's Go!": "Tamam, Hadi Başlayalım!",
	"OLED Dark": "",
	"Ollama": "",
	"Ollama Base URL": "Ollama Temel URL",
	"Ollama Version": "Ollama Sürümü",
	"On": "Açık",
	"Only": "Yalnızca",
	"Only alphanumeric characters and hyphens are allowed in the command string.": "Komut dizisinde yalnızca alfasayısal karakterler ve tireler kabul edilir.",
	"Oops! Hold tight! Your files are still in the processing oven. We're cooking them up to perfection. Please be patient and we'll let you know once they're ready.": "Hop! Biraz sabırlı ol! Dosyaların hala hazırlama fırınında. Onları ağzınıza layık olana kadar pişiriyoruz :) Lütfen sabırlı olun; hazır olduklarında size haber vereceğiz.",
	"Oops! Looks like the URL is invalid. Please double-check and try again.": "Hop! URL geçersiz gibi görünüyor. Lütfen tekrar kontrol edin ve yeniden deneyin.",
	"Oops! You're using an unsupported method (frontend only). Please serve the WebUI from the backend.": "Hop! Desteklenmeyen bir yöntem kullanıyorsunuz (yalnızca önyüz). Lütfen WebUI'yi arkayüzden sunun.",
	"Open": "Aç",
	"Open AI": "Open AI",
	"Open AI (Dall-E)": "Open AI (Dall-E)",
	"Open new chat": "Yeni sohbet aç",
	"OpenAI": "",
	"OpenAI API": "OpenAI API",
	"OpenAI API Config": "",
	"OpenAI API Key is required.": "OpenAI API Anahtarı gereklidir.",
	"OpenAI URL/Key required.": "",
	"or": "veya",
	"Other": "",
	"Parameters": "Parametreler",
	"Password": "Parola",
	"PDF document (.pdf)": "",
	"PDF Extract Images (OCR)": "PDF Görüntülerini Çıkart (OCR)",
	"pending": "beklemede",
	"Permission denied when accessing microphone: {{error}}": "Mikrofona erişim izni reddedildi: {{error}}",
	"Plain text (.txt)": "",
	"Playground": "Oyun Alanı",
<<<<<<< HEAD
	"Positive attitude": "",
	"Profile Image": "",
	"Prompt (e.g. Tell me a fun fact about the Roman Empire)": "",
=======
	"Archived Chats": "sohbet kaydı",
	"Profile": "Profil",
>>>>>>> c7fa024b
	"Prompt Content": "Prompt İçeriği",
	"Prompt suggestions": "Prompt önerileri",
	"Prompts": "Promptlar",
	"Pull a model from Ollama.com": "Ollama.com'dan bir model çekin",
	"Pull Progress": "Çekme İlerlemesi",
	"Query Params": "Sorgu Parametreleri",
	"RAG Template": "RAG Şablonu",
	"Raw Format": "Ham Format",
	"Read Aloud": "",
	"Record voice": "Ses kaydı yap",
	"Redirecting you to OpenWebUI Community": "OpenWebUI Topluluğuna yönlendiriliyorsunuz",
	"Refused when it shouldn't have": "",
	"Regenerate": "",
	"Release Notes": "Sürüm Notları",
	"Relevance Threshold": "",
	"Remove": "",
	"Repeat Last N": "Son N'yi Tekrar Et",
	"Repeat Penalty": "Tekrar Cezası",
	"Request Mode": "İstek Modu",
	"Reranking model set to \"{{reranking_model}}\"": "",
	"Reset Vector Storage": "Vektör Depolamayı Sıfırla",
	"Response AutoCopy to Clipboard": "Yanıtı Panoya Otomatik Kopyala",
	"Role": "Rol",
	"Rosé Pine": "Rosé Pine",
	"Rosé Pine Dawn": "Rosé Pine Dawn",
	"Save": "Kaydet",
	"Save & Create": "Kaydet ve Oluştur",
	"Save & Submit": "Kaydet ve Gönder",
	"Save & Update": "Kaydet ve Güncelle",
	"Saving chat logs directly to your browser's storage is no longer supported. Please take a moment to download and delete your chat logs by clicking the button below. Don't worry, you can easily re-import your chat logs to the backend through": "Sohbet kayıtlarının doğrudan tarayıcınızın depolama alanına kaydedilmesi artık desteklenmemektedir. Lütfen aşağıdaki butona tıklayarak sohbet kayıtlarınızı indirmek ve silmek için bir dakikanızı ayırın. Endişelenmeyin, sohbet günlüklerinizi arkayüze kolayca yeniden aktarabilirsiniz:",
	"Scan": "Tarama",
	"Scan complete!": "Tarama tamamlandı!",
	"Scan for documents from {{path}}": "{{path}} dizininden belgeleri tarayın",
	"Search": "Ara",
	"Search a model": "",
	"Search Documents": "Belgeleri Ara",
	"Search Prompts": "Prompt Ara",
	"See readme.md for instructions": "Yönergeler için readme.md dosyasına bakın",
	"See what's new": "Yeniliklere göz atın",
	"Seed": "Seed",
	"Select a mode": "Bir mod seç",
	"Select a model": "Bir model seç",
	"Select an Ollama instance": "Bir Ollama örneği seçin",
	"Send a Message": "Bir Mesaj Gönder",
	"Send message": "Mesaj gönder",
	"Server connection verified": "Sunucu bağlantısı doğrulandı",
	"Set as default": "Varsayılan olarak ayarla",
	"Set Default Model": "Varsayılan Modeli Ayarla",
	"Set Image Size": "Görüntü Boyutunu Ayarla",
	"Set Steps": "Adımları Ayarla",
	"Set Title Auto-Generation Model": "Otomatik Başlık Oluşturma Modelini Ayarla",
	"Set Voice": "Ses Ayarla",
	"Settings": "Ayarlar",
	"Settings saved successfully!": "Ayarlar başarıyla kaydedildi!",
	"Share": "",
	"Share Chat": "",
	"Share to OpenWebUI Community": "OpenWebUI Topluluğu ile Paylaş",
	"short-summary": "kısa-özet",
	"Show": "Göster",
	"Show Additional Params": "Ek Parametreleri Göster",
	"Show shortcuts": "Kısayolları göster",
	"Showcased creativity": "",
	"sidebar": "kenar çubuğu",
	"Sign in": "Oturum aç",
	"Sign Out": "Çıkış Yap",
	"Sign up": "Kaydol",
	"Signing in": "",
	"Speech recognition error: {{error}}": "Konuşma tanıma hatası: {{error}}",
	"Speech-to-Text Engine": "Konuşmadan Metne Motoru",
	"SpeechRecognition API is not supported in this browser.": "SpeechRecognition API bu tarayıcıda desteklenmiyor.",
	"Stop Sequence": "Diziyi Durdur",
	"STT Settings": "STT Ayarları",
	"Submit": "Gönder",
	"Subtitle (e.g. about the Roman Empire)": "",
	"Success": "Başarılı",
	"Successfully updated.": "Başarıyla güncellendi.",
	"Sync All": "Tümünü Senkronize Et",
	"System": "Sistem",
	"System Prompt": "Sistem Promptu",
	"Tags": "Etiketler",
	"Tell us more:": "",
	"Temperature": "Temperature",
	"Template": "Şablon",
	"Text Completion": "Metin Tamamlama",
	"Text-to-Speech Engine": "Metinden Sese Motoru",
	"Tfs Z": "Tfs Z",
	"Thanks for your feedback!": "",
	"Theme": "Tema",
	"This ensures that your valuable conversations are securely saved to your backend database. Thank you!": "Bu, önemli konuşmalarınızın güvenli bir şekilde arkayüz veritabanınıza kaydedildiğini garantiler. Teşekkür ederiz!",
	"This setting does not sync across browsers or devices.": "Bu ayar tarayıcılar veya cihazlar arasında senkronize edilmez.",
	"Thorough explanation": "",
	"Tip: Update multiple variable slots consecutively by pressing the tab key in the chat input after each replacement.": "İpucu: Her değiştirmeden sonra sohbet girişinde tab tuşuna basarak birden fazla değişken yuvasını art arda güncelleyin.",
	"Title": "Başlık",
	"Title (e.g. Tell me a fun fact)": "",
	"Title Auto-Generation": "Otomatik Başlık Oluşturma",
	"Title Generation Prompt": "Başlık Oluşturma Promptu",
	"to": "için",
	"To access the available model names for downloading,": "İndirilebilir mevcut model adlarına erişmek için,",
	"To access the GGUF models available for downloading,": "İndirilebilir mevcut GGUF modellerine erişmek için,",
	"to chat input.": "sohbet girişine.",
	"Toggle settings": "Ayarları Aç/Kapat",
	"Toggle sidebar": "Kenar Çubuğunu Aç/Kapat",
	"Top K": "Top K",
	"Top P": "Top P",
	"Trouble accessing Ollama?": "Ollama'ya erişmede sorun mu yaşıyorsunuz?",
	"TTS Settings": "TTS Ayarları",
	"Type Hugging Face Resolve (Download) URL": "Hugging Face Resolve (Download) URL'sini Yazın",
	"Uh-oh! There was an issue connecting to {{provider}}.": "Ah! {{provider}}'a bağlanırken bir sorun oluştu.",
	"Unknown File Type '{{file_type}}', but accepting and treating as plain text": "Bilinmeyen Dosya Türü '{{file_type}}', ancak düz metin olarak kabul ediliyor ve işleniyor",
	"Update and Copy Link": "",
	"Update Embedding Model": "",
	"Update embedding model (e.g. {{model}})": "",
	"Update password": "Parolayı Güncelle",
	"Update Reranking Model": "",
	"Update reranking model (e.g. {{model}})": "",
	"Upload a GGUF model": "Bir GGUF modeli yükle",
	"Upload files": "Dosyaları Yükle",
	"Upload Progress": "Yükleme İlerlemesi",
	"URL Mode": "URL Modu",
	"Use '#' in the prompt input to load and select your documents.": "Belgelerinizi yüklemek ve seçmek için promptda '#' kullanın.",
	"Use Gravatar": "Gravatar Kullan",
	"Use Initials": "Baş Harfleri Kullan",
	"user": "kullanıcı",
	"User Permissions": "Kullanıcı İzinleri",
	"Users": "Kullanıcılar",
	"Utilize": "Kullan",
	"Valid time units:": "Geçerli zaman birimleri:",
	"variable": "değişken",
	"variable to have them replaced with clipboard content.": "panodaki içerikle değiştirilmesi için değişken.",
	"Version": "Sürüm",
	"Warning: If you update or change your embedding model, you will need to re-import all documents.": "",
	"Web": "Web",
	"Webhook URL": "",
	"WebUI Add-ons": "WebUI Eklentileri",
	"WebUI Settings": "WebUI Ayarları",
	"WebUI will make requests to": "WebUI, isteklerde bulunacak:",
	"What’s New in": "Yenilikler:",
	"When history is turned off, new chats on this browser won't appear in your history on any of your devices.": "Geçmiş kapatıldığında, bu tarayıcıdaki yeni sohbetler hiçbir cihazınızdaki geçmişinizde görünmez.",
	"Whisper (Local)": "Whisper (Yerel)",
	"Write a prompt suggestion (e.g. Who are you?)": "Bir prompt önerisi yazın (örn. Sen kimsin?)",
	"Write a summary in 50 words that summarizes [topic or keyword].": "[Konuyu veya anahtar kelimeyi] özetleyen 50 kelimelik bir özet yazın.",
	"You": "Siz",
	"You're a helpful assistant.": "Sen yardımcı bir asistansın.",
	"You're now logged in.": "Şimdi oturum açtınız."
}<|MERGE_RESOLUTION|>--- conflicted
+++ resolved
@@ -285,14 +285,8 @@
 	"Permission denied when accessing microphone: {{error}}": "Mikrofona erişim izni reddedildi: {{error}}",
 	"Plain text (.txt)": "",
 	"Playground": "Oyun Alanı",
-<<<<<<< HEAD
-	"Positive attitude": "",
-	"Profile Image": "",
-	"Prompt (e.g. Tell me a fun fact about the Roman Empire)": "",
-=======
 	"Archived Chats": "sohbet kaydı",
 	"Profile": "Profil",
->>>>>>> c7fa024b
 	"Prompt Content": "Prompt İçeriği",
 	"Prompt suggestions": "Prompt önerileri",
 	"Prompts": "Promptlar",
